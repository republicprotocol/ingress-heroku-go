# This file is autogenerated, do not edit; changes may be undone by the next 'dep ensure'.


[[projects]]
  branch = "master"
  digest = "1:40a3716965c1e46688a3290d8043f5bbdfbcb218e4c1327384049a7ec2df92e0"
  name = "github.com/aristanetworks/goarista"
  packages = ["monotime"]
  pruneopts = "T"
  revision = "ff33da284e760fcdb03c33d37a719e5ed30ba844"

[[projects]]
  branch = "master"
  digest = "1:f2d4beb3a1f1d5c59ed38864724bb098952c6230a22a226b30b8cb1dcb8daf79"
  name = "github.com/btcsuite/btcd"
  packages = ["btcec"]
  pruneopts = "T"
  revision = "cff30e1d23fc9e800b2b5b4b41ef1817dda07e9f"

[[projects]]
  digest = "1:3e892a54552313db9f7eda71126179f4da5c9d15778681c662f0ef44471698ee"
  name = "github.com/ethereum/go-ethereum"
  packages = [
    ".",
    "accounts",
    "accounts/abi",
    "accounts/abi/bind",
    "accounts/keystore",
    "common",
    "common/hexutil",
    "common/math",
    "common/mclock",
    "consensus",
    "consensus/misc",
    "core",
    "core/rawdb",
    "core/state",
    "core/types",
    "core/vm",
    "crypto",
    "crypto/bn256",
    "crypto/bn256/cloudflare",
    "crypto/bn256/google",
    "crypto/randentropy",
    "crypto/secp256k1",
    "crypto/sha3",
    "ethclient",
    "ethdb",
    "event",
    "log",
    "metrics",
    "p2p/netutil",
    "params",
    "rlp",
    "rpc",
    "trie",
  ]
  pruneopts = "T"
  revision = "37685930d953bcbe023f9bc65b135a8d8b8f1488"
  version = "v1.8.12"

[[projects]]
  digest = "1:586ea76dbd0374d6fb649a91d70d652b7fe0ccffb8910a77468e7702e7901f3d"
  name = "github.com/go-stack/stack"
  packages = ["."]
  pruneopts = "T"
  revision = "2fee6af1a9795aafbe0253a0cfbdf668e1fb8a9a"
  version = "v1.8.0"

[[projects]]
  digest = "1:a2ecb56e5053d942aafc86738915fb94c9131bac848c543b8b6764365fd69080"
  name = "github.com/golang/protobuf"
  packages = [
    "proto",
    "ptypes",
    "ptypes/any",
    "ptypes/duration",
    "ptypes/timestamp",
  ]
  pruneopts = "T"
  revision = "aa810b61a9c79d51363740d207bb46cf8e620ed5"
  version = "v1.2.0"

[[projects]]
  branch = "master"
  digest = "1:6027b20c168728321bd99ad01f35118eded457b01c03e647a84833ab331f2f5b"
  name = "github.com/golang/snappy"
  packages = ["."]
  pruneopts = "T"
  revision = "2e65f85255dbc3072edf28d6b5b8efc472979f5a"

[[projects]]
  digest = "1:3a26588bc48b96825977c1b3df964f8fd842cd6860cc26370588d3563433cf11"
  name = "github.com/google/uuid"
  packages = ["."]
  pruneopts = "T"
  revision = "d460ce9f8df2e77fb1ba55ca87fafed96c607494"
  version = "v1.0.0"

[[projects]]
  digest = "1:c79fb010be38a59d657c48c6ba1d003a8aa651fa56b579d959d74573b7dff8e1"
  name = "github.com/gorilla/context"
  packages = ["."]
  pruneopts = "T"
  revision = "08b5f424b9271eedf6f9f0ce86cb9396ed337a42"
  version = "v1.1.1"

[[projects]]
  digest = "1:e73f5b0152105f18bc131fba127d9949305c8693f8a762588a82a48f61756f5f"
  name = "github.com/gorilla/mux"
  packages = ["."]
  pruneopts = "T"
  revision = "e3702bed27f0d39777b0b37b664b6280e8ef8fbf"
  version = "v1.6.2"

[[projects]]
  branch = "master"
  digest = "1:6e7f344f0759e7bd98e5d373e3149b5fca4132261c241777a1c8e57176f1fe05"
  name = "github.com/gxed/hashland"
  packages = ["keccakpg"]
  pruneopts = "T"
  revision = "d9f6b97f8db22dd1e090fd0bbbe98f09cc7dd0a8"

[[projects]]
  digest = "1:8ec8d88c248041a6df5f6574b87bc00e7e0b493881dad2e7ef47b11dc69093b5"
  name = "github.com/hashicorp/golang-lru"
  packages = [
    ".",
    "simplelru",
  ]
  pruneopts = "T"
  revision = "20f1fb78b0740ba8c3cb143a61e86ba5c8669768"
  version = "v0.5.0"

[[projects]]
  digest = "1:8f20c8dd713564fa97299fbcb77d729c6de9c33f3222812a76e6ecfaef80fd61"
  name = "github.com/hpcloud/tail"
  packages = [
    ".",
    "ratelimiter",
    "util",
    "watch",
    "winfile",
  ]
  pruneopts = "T"
  revision = "a30252cb686a21eb2d0b98132633053ec2f7f1e5"
  version = "v1.0.0"

[[projects]]
  digest = "1:fa3a7dc0a780fb19838fb96d4e18c0b9a019d9bb618798308d7b6ca48fcb9876"
  name = "github.com/jbenet/go-base58"
  packages = ["."]
  pruneopts = "T"
  revision = "6237cf65f3a6f7111cd8a42be3590df99a66bc7d"
  version = "1.0.0"

[[projects]]
  digest = "1:2106821001befed6a5783b54950030dd0614257d18bef539e46cae9afd02b89b"
  name = "github.com/lib/pq"
  packages = [
    ".",
    "oid",
  ]
  pruneopts = "T"
  revision = "4ded0e9383f75c197b3a2aaa6d590ac52df6fd79"
  version = "v1.0.0"

[[projects]]
  branch = "master"
  digest = "1:130cefe87d7eeefc824978dcb78e35672d4c49a11f25c153fbf0cfd952756fa3"
  name = "github.com/minio/blake2b-simd"
  packages = ["."]
  pruneopts = "T"
  revision = "3f5f724cb5b182a5c278d6d3d55b40e7f8c2efb4"

[[projects]]
  branch = "master"
  digest = "1:17e048d1af8833670439d1ad0c92305fc1ad503e5d03f37ee667c0074df0fd03"
  name = "github.com/minio/sha256-simd"
  packages = ["."]
  pruneopts = "T"
  revision = "ad98a36ba0da87206e3378c556abbfeaeaa98668"

[[projects]]
  branch = "master"
  digest = "1:9209bb830bd368966f88ce5f6b56b555d7e1925b4474b273038bded54749360e"
  name = "github.com/mr-tron/base58"
  packages = ["base58"]
  pruneopts = "T"
  revision = "f84df45a6b88974a98d1473e9f0de0eac859a3d9"

[[projects]]
  branch = "master"
  digest = "1:e99f1d56b0f803584519e26b677ab160855f83d7bf3975ff7daa96add5b3f9ef"
  name = "github.com/multiformats/go-multiaddr"
  packages = ["."]
  pruneopts = "T"
  revision = "de7d6d81956bd35b2b64ca4244b3abb6489827ec"

[[projects]]
  branch = "master"
  digest = "1:37c156d97592a3ce045bb76b76aae82b72c7ba493dbcced1424c4ff55ac3343f"
  name = "github.com/multiformats/go-multihash"
  packages = ["."]
  pruneopts = "T"
  revision = "66cd79b386e51ddf63270f2b71c57436a60035f3"

[[projects]]
  digest = "1:99ec7b4370b05816679fe9ae77f1f8af4eae3df0abaeef8c3d2d42d86f55f549"
  name = "github.com/onsi/ginkgo"
  packages = [
    ".",
    "config",
    "internal/codelocation",
    "internal/containernode",
    "internal/failer",
    "internal/leafnodes",
    "internal/remote",
    "internal/spec",
    "internal/spec_iterator",
    "internal/specrunner",
    "internal/suite",
    "internal/testingtproxy",
    "internal/writer",
    "reporters",
    "reporters/stenographer",
    "reporters/stenographer/support/go-colorable",
    "reporters/stenographer/support/go-isatty",
    "types",
  ]
  pruneopts = "T"
  revision = "3774a09d95489ccaa16032e0770d08ea77ba6184"
  version = "v1.6.0"

[[projects]]
  digest = "1:8dd7bb91b515b86408de9c0d553f14e97ffa21c65c643976242e63d11a28999a"
  name = "github.com/onsi/gomega"
  packages = [
    ".",
    "format",
    "internal/assertion",
    "internal/asyncassertion",
    "internal/oraclematcher",
    "internal/testingtsupport",
    "matchers",
    "matchers/support/goraph/bipartitegraph",
    "matchers/support/goraph/edge",
    "matchers/support/goraph/node",
    "matchers/support/goraph/util",
    "types",
  ]
  pruneopts = "T"
  revision = "7615b9433f86a8bdf29709bf288bc4fd0636a369"
  version = "v1.4.2"

[[projects]]
  digest = "1:e5d0bd87abc2781d14e274807a470acd180f0499f8bf5bb18606e9ec22ad9de9"
  name = "github.com/pborman/uuid"
  packages = ["."]
  pruneopts = "T"
  revision = "adf5a7427709b9deb95d29d3fa8a2bf9cfd388f1"
  version = "v1.2"

[[projects]]
  digest = "1:40e195917a951a8bf867cd05de2a46aaf1806c50cf92eebf4c16f78cd196f747"
  name = "github.com/pkg/errors"
  packages = ["."]
  pruneopts = "T"
  revision = "645ef00459ed84a119197bfb8d8205042c6df63d"
  version = "v0.8.0"

[[projects]]
<<<<<<< HEAD
  branch = "develop"
  digest = "1:19a5a24f327153de2d6ed4dd593799357378f25b5b514510ac662cc0fa45d126"
=======
  branch = "nightly"
  digest = "1:4b0ef25cbf8590c42244a6c234b03af223edea8e49e72e7a7d6d24da732bc4b3"
>>>>>>> c2251bce
  name = "github.com/republicprotocol/republic-go"
  packages = [
    "contract",
    "contract/bindings",
    "crypto",
    "dispatch",
    "grpc",
    "identity",
    "leveldb",
    "logger",
    "ome",
    "oracle",
    "order",
    "orderbook",
    "registry",
    "shamir",
    "smpc",
    "stackint",
    "stackint/asm",
    "swarm",
  ]
  pruneopts = "T"
<<<<<<< HEAD
  revision = "f1c01bc7fc79c3406fbd30ccd32303232603c20e"
=======
  revision = "7f79e6021ebf83fa87d95c5c18d60cf19f625298"
>>>>>>> c2251bce

[[projects]]
  digest = "1:602081d2a289d1f76ea90b806b0c61c19038d76504e9005ccb969864dbaee339"
  name = "github.com/rjeczalik/notify"
  packages = ["."]
  pruneopts = "T"
  revision = "0f065fa99b48b842c3fd3e2c8b194c6f2b69f6b8"
  version = "v0.9.1"

[[projects]]
  digest = "1:6cae6970d70fc5fe75bf83c48ee33e9c4c561a62d0b033254bee8dd5942b815a"
  name = "github.com/rs/cors"
  packages = ["."]
  pruneopts = "T"
  revision = "3fb1b69b103a84de38a19c3c6ec073dd6caa4d3f"
  version = "v1.5.0"

[[projects]]
  digest = "1:919bb3aa6d9d0b67648c219fa4925312bc3c2872da19e818fa769e9c97a2b643"
  name = "github.com/spaolacci/murmur3"
  packages = ["."]
  pruneopts = "T"
  revision = "9f5d223c60793748f04a9d5b4b4eacddfc1f755d"
  version = "v1.1"

[[projects]]
  branch = "master"
  digest = "1:ee395d0d8c1719b5a1407f34af93953b4763bacb19a8961aba5b6d312824da41"
  name = "github.com/syndtr/goleveldb"
  packages = [
    "leveldb",
    "leveldb/cache",
    "leveldb/comparer",
    "leveldb/errors",
    "leveldb/filter",
    "leveldb/iterator",
    "leveldb/journal",
    "leveldb/memdb",
    "leveldb/opt",
    "leveldb/storage",
    "leveldb/table",
    "leveldb/util",
  ]
  pruneopts = "T"
  revision = "ae2bd5eed72d46b28834ec3f60db3a3ebedd8dbd"

[[projects]]
  branch = "master"
  digest = "1:62fac8c414ce3fb59b87102ebebb04edd0287a721c0cd6b36f4dc866a42cf772"
  name = "golang.org/x/crypto"
  packages = [
    "blake2s",
    "pbkdf2",
    "ripemd160",
    "scrypt",
    "sha3",
  ]
  pruneopts = "T"
  revision = "0e37d006457bf46f9e6692014ba72ef82c33022c"

[[projects]]
  branch = "master"
  digest = "1:a42c6aed51ed8b42dae608760a24ce53b799ede0c31637dfcbf1116cd0c23b03"
  name = "golang.org/x/net"
  packages = [
    "context",
    "html",
    "html/atom",
    "html/charset",
    "http/httpguts",
    "http2",
    "http2/hpack",
    "idna",
    "internal/timeseries",
    "trace",
    "websocket",
  ]
  pruneopts = "T"
  revision = "26e67e76b6c3f6ce91f7c52def5af501b4e0f3a2"

[[projects]]
  branch = "master"
  digest = "1:d3fb9613bfa0d1373755a4cec1f84907d41026ec3130d161244ba0b46e6e029f"
  name = "golang.org/x/sys"
  packages = [
    "cpu",
    "unix",
  ]
  pruneopts = "T"
  revision = "ee1b12c67af419cf5a9be3bdbeea7fc1c5f32f11"

[[projects]]
  digest = "1:6164911cb5e94e8d8d5131d646613ff82c14f5a8ce869de2f6d80d9889df8c5a"
  name = "golang.org/x/text"
  packages = [
    "collate",
    "collate/build",
    "encoding",
    "encoding/charmap",
    "encoding/htmlindex",
    "encoding/internal",
    "encoding/internal/identifier",
    "encoding/japanese",
    "encoding/korean",
    "encoding/simplifiedchinese",
    "encoding/traditionalchinese",
    "encoding/unicode",
    "internal/colltab",
    "internal/gen",
    "internal/tag",
    "internal/triegen",
    "internal/ucd",
    "internal/utf8internal",
    "language",
    "runes",
    "secure/bidirule",
    "transform",
    "unicode/bidi",
    "unicode/cldr",
    "unicode/norm",
    "unicode/rangetable",
  ]
  pruneopts = "T"
  revision = "f21a4dfb5e38f5895301dc265a8def02365cc3d0"
  version = "v0.3.0"

[[projects]]
  branch = "master"
  digest = "1:59a73243379bd5412feb268ec3d9ec0c55acb596ce15fdf937ec29ea6dab441f"
  name = "golang.org/x/time"
  packages = ["rate"]
  pruneopts = "T"
  revision = "fbb02b2291d28baffd63558aa44b4b56f178d650"

[[projects]]
  branch = "master"
  digest = "1:cb1e49e44ee2c2e747ac5aff392dc05e20bbcf2706219c8dbb0f7f21d19ff1ae"
  name = "golang.org/x/tools"
  packages = [
    "go/ast/astutil",
    "imports",
    "internal/fastwalk",
  ]
  pruneopts = "T"
  revision = "90fa682c2a6e6a37b3a1364ce2fe1d5e41af9d6d"

[[projects]]
  branch = "master"
<<<<<<< HEAD
  digest = "1:b5eb34042d1d82e055da36ad49c74b362be8d857a140239cdfc7ddca1f41019f"
  name = "google.golang.org/genproto"
  packages = ["googleapis/rpc/status"]
  pruneopts = "T"
  revision = "4b56f30a1fd96a133a036b62cdd2a249883dd89b"
=======
  digest = "1:b6225010c089d419d86aa7bc8e80f50364a9464adad138bb6b46f4012c052177"
  name = "google.golang.org/genproto"
  packages = ["googleapis/rpc/status"]
  pruneopts = "T"
  revision = "c3f76f3b92d1ffa4c58a9ff842a58b8877655e0f"
>>>>>>> c2251bce

[[projects]]
  digest = "1:1cbd746dcb73e28898e1539bf866044a9e5b96c965112772c111bffbb4037255"
  name = "google.golang.org/grpc"
  packages = [
    ".",
    "balancer",
    "balancer/base",
    "balancer/roundrobin",
    "codes",
    "connectivity",
    "credentials",
    "encoding",
    "encoding/proto",
    "grpclog",
    "internal",
    "internal/backoff",
    "internal/channelz",
    "internal/envconfig",
    "internal/grpcrand",
    "internal/transport",
    "keepalive",
    "metadata",
    "naming",
    "peer",
    "resolver",
    "resolver/dns",
    "resolver/passthrough",
    "stats",
    "status",
    "tap",
  ]
  pruneopts = "T"
  revision = "8dea3dc473e90c8179e519d91302d0597c0ca1d1"
  version = "v1.15.0"

[[projects]]
  digest = "1:3ccd10c863188cfe0d936fcfe6a055c95362e43af8e7039e33baade846928e74"
  name = "gopkg.in/fatih/set.v0"
  packages = ["."]
  pruneopts = "T"
  revision = "57907de300222151a123d29255ed17f5ed43fad3"
  version = "v0.1.0"

[[projects]]
  digest = "1:7fc160b460a6fc506b37fcca68332464c3f2cd57b6e3f111f26c5bbfd2d5518e"
  name = "gopkg.in/fsnotify.v1"
  packages = ["."]
  pruneopts = "T"
  revision = "c2828203cd70a50dcccfb2761f8b1f8ceef9a8e9"
  source = "https://github.com/fsnotify/fsnotify.git"
  version = "v1.4.7"

[[projects]]
  branch = "v2"
  digest = "1:dae137be246befa42ce4b48c0feff2c5796b8a5027139a283f31a21173744410"
  name = "gopkg.in/karalabe/cookiejar.v2"
  packages = ["collections/prque"]
  pruneopts = "T"
  revision = "8dcd6a7f4951f6ff3ee9cbb919a06d8925822e57"

[[projects]]
  branch = "v2"
  digest = "1:3d3f9391ab615be8655ae0d686a1564f3fec413979bb1aaf018bac1ec1bb1cc7"
  name = "gopkg.in/natefinch/npipe.v2"
  packages = ["."]
  pruneopts = "T"
  revision = "c1b8fa8bdccecb0b8db834ee0b92fdbcfa606dd6"

[[projects]]
  branch = "v1"
  digest = "1:0caa92e17bc0b65a98c63e5bc76a9e844cd5e56493f8fdbb28fad101a16254d9"
  name = "gopkg.in/tomb.v1"
  packages = ["."]
  pruneopts = "T"
  revision = "dd632973f1e7218eb1089048e0798ec9ae7dceb8"

[[projects]]
  digest = "1:342378ac4dcb378a5448dd723f0784ae519383532f5e70ade24132c4c8693202"
  name = "gopkg.in/yaml.v2"
  packages = ["."]
  pruneopts = "T"
  revision = "5420a8b6744d3b0345ab293f6fcba19c978f1183"
  version = "v2.2.1"

[solve-meta]
  analyzer-name = "dep"
  analyzer-version = 1
  input-imports = [
    "github.com/ethereum/go-ethereum",
    "github.com/ethereum/go-ethereum/accounts/abi",
    "github.com/ethereum/go-ethereum/accounts/abi/bind",
    "github.com/ethereum/go-ethereum/common",
    "github.com/ethereum/go-ethereum/core/types",
    "github.com/ethereum/go-ethereum/ethclient",
    "github.com/ethereum/go-ethereum/event",
    "github.com/ethereum/go-ethereum/rpc",
    "github.com/gorilla/mux",
    "github.com/lib/pq",
    "github.com/onsi/ginkgo",
    "github.com/onsi/gomega",
    "github.com/republicprotocol/republic-go/contract",
    "github.com/republicprotocol/republic-go/crypto",
    "github.com/republicprotocol/republic-go/dispatch",
    "github.com/republicprotocol/republic-go/grpc",
    "github.com/republicprotocol/republic-go/identity",
    "github.com/republicprotocol/republic-go/leveldb",
    "github.com/republicprotocol/republic-go/logger",
    "github.com/republicprotocol/republic-go/order",
    "github.com/republicprotocol/republic-go/orderbook",
    "github.com/republicprotocol/republic-go/registry",
    "github.com/republicprotocol/republic-go/swarm",
    "github.com/rs/cors",
    "golang.org/x/time/rate",
  ]
  solver-name = "gps-cdcl"
  solver-version = 1<|MERGE_RESOLUTION|>--- conflicted
+++ resolved
@@ -270,13 +270,8 @@
   version = "v0.8.0"
 
 [[projects]]
-<<<<<<< HEAD
   branch = "develop"
-  digest = "1:19a5a24f327153de2d6ed4dd593799357378f25b5b514510ac662cc0fa45d126"
-=======
-  branch = "nightly"
   digest = "1:4b0ef25cbf8590c42244a6c234b03af223edea8e49e72e7a7d6d24da732bc4b3"
->>>>>>> c2251bce
   name = "github.com/republicprotocol/republic-go"
   packages = [
     "contract",
@@ -299,11 +294,7 @@
     "swarm",
   ]
   pruneopts = "T"
-<<<<<<< HEAD
-  revision = "f1c01bc7fc79c3406fbd30ccd32303232603c20e"
-=======
-  revision = "7f79e6021ebf83fa87d95c5c18d60cf19f625298"
->>>>>>> c2251bce
+  revision = "b20ff8277c523d2478cb390f8d00ce97371aa197"
 
 [[projects]]
   digest = "1:602081d2a289d1f76ea90b806b0c61c19038d76504e9005ccb969864dbaee339"
@@ -452,19 +443,11 @@
 
 [[projects]]
   branch = "master"
-<<<<<<< HEAD
-  digest = "1:b5eb34042d1d82e055da36ad49c74b362be8d857a140239cdfc7ddca1f41019f"
-  name = "google.golang.org/genproto"
-  packages = ["googleapis/rpc/status"]
-  pruneopts = "T"
-  revision = "4b56f30a1fd96a133a036b62cdd2a249883dd89b"
-=======
   digest = "1:b6225010c089d419d86aa7bc8e80f50364a9464adad138bb6b46f4012c052177"
   name = "google.golang.org/genproto"
   packages = ["googleapis/rpc/status"]
   pruneopts = "T"
   revision = "c3f76f3b92d1ffa4c58a9ff842a58b8877655e0f"
->>>>>>> c2251bce
 
 [[projects]]
   digest = "1:1cbd746dcb73e28898e1539bf866044a9e5b96c965112772c111bffbb4037255"
