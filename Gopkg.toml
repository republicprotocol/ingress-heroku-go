--- conflicted
+++ resolved
@@ -9,16 +9,7 @@
 
 [[constraint]]
   name = "github.com/republicprotocol/republic-go"
-<<<<<<< HEAD
-  branch = "develop"
-
-# Fix to resolve dependency issues within go-ethereum
-[[override]]
-  name = "gopkg.in/fatih/set.v0"
-  version = "=0.1.0"
-=======
   branch = "nightly"
->>>>>>> b97a9a13
 
 # Temporary fix https://github.com/golang/dep/issues/1799
 [[override]]
