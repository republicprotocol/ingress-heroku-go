--- conflicted
+++ resolved
@@ -34,11 +34,7 @@
 	logger.SetFilterLevel(logger.LevelDebugLow)
 	alpha := os.Getenv("ALPHA")
 	if alpha == "" {
-<<<<<<< HEAD
-		alpha = "2"
-=======
 		alpha = "5"
->>>>>>> 986c7097
 	}
 	alphaNum, err := strconv.Atoi(alpha)
 	if err != nil {
@@ -96,8 +92,6 @@
 		log.Fatalf("cannot create contract binder: %v", err)
 	}
 
-<<<<<<< HEAD
-=======
 	// New database for persistent storage
 	store, err := leveldb.NewStore("$HOME/data", 72*time.Hour)
 	if err != nil {
@@ -112,7 +106,6 @@
 		log.Fatal("cannot store own multiAddress")
 	}
 
->>>>>>> 986c7097
 	crypter := registry.NewCrypter(keystore, &binder, 256, time.Minute)
 	swarmClient := grpc.NewSwarmClient(store.SwarmMultiAddressStore(), multiAddr.Address())
 	swarmer := swarm.NewSwarmer(swarmClient, store.SwarmMultiAddressStore(), alphaNum, &crypter)
