--- conflicted
+++ resolved
@@ -79,11 +79,7 @@
 	}
 
 	// New database for persistent storage
-<<<<<<< HEAD
-	store, err := leveldb.NewStore("$HOME/data", 72*time.Hour, 24 * time.Hour)
-=======
-	store, err := leveldb.NewStore("$HOME/data", 72*time.Hour, 2*time.Hour)
->>>>>>> a68a6021
+	store, err := leveldb.NewStore("$HOME/data", 72*time.Hour, 24*time.Hour)
 	if err != nil {
 		log.Fatalf("cannot open leveldb: %v", err)
 	}
