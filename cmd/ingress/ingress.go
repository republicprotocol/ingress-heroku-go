--- conflicted
+++ resolved
@@ -23,7 +23,6 @@
 	"github.com/republicprotocol/republic-go/logger"
 	"github.com/republicprotocol/republic-go/registry"
 	"github.com/republicprotocol/republic-go/swarm"
-	"context"
 )
 
 type config struct {
@@ -35,11 +34,7 @@
 	logger.SetFilterLevel(logger.LevelDebugLow)
 	alpha := os.Getenv("ALPHA")
 	if alpha == "" {
-<<<<<<< HEAD
 		alpha = "5"
-=======
-		alpha = "2"
->>>>>>> 09864568
 	}
 	alphaNum, err := strconv.Atoi(alpha)
 	if err != nil {
@@ -74,7 +69,7 @@
 	}
 
 	// New database for persistent storage
-	store, err := leveldb.NewStore("$HOME/data", 72*time.Hour)
+	store, err := leveldb.NewStore("$HOME/data", 72*time.Hour, 24 * time.Hour)
 	if err != nil {
 		log.Fatalf("cannot open leveldb: %v", err)
 	}
@@ -97,23 +92,6 @@
 		log.Fatalf("cannot create contract binder: %v", err)
 	}
 
-<<<<<<< HEAD
-	// New database for persistent storage
-	store, err := leveldb.NewStore("$HOME/data", 72*time.Hour, 24*time.Hour)
-	if err != nil {
-		log.Fatalf("cannot open leveldb: %v", err)
-	}
-	defer store.Release()
-	multiAddr.Signature, err = keystore.EcdsaKey.Sign(multiAddr.Hash())
-	if err != nil {
-		log.Fatal("cannot sign own multiAddress")
-	}
-	if err := store.SwarmMultiAddressStore().InsertMultiAddress(multiAddr); err != nil {
-		log.Fatal("cannot store own multiAddress")
-	}
-
-=======
->>>>>>> 09864568
 	crypter := registry.NewCrypter(keystore, &binder, 256, time.Minute)
 	swarmClient := grpc.NewSwarmClient(store.SwarmMultiAddressStore(), multiAddr.Address())
 	swarmer := swarm.NewSwarmer(swarmClient, store.SwarmMultiAddressStore(), alphaNum, &crypter)
@@ -136,16 +114,6 @@
 			if err := store.SwarmMultiAddressStore().InsertMultiAddress(multiAddr); err != nil {
 				logger.Network(logger.LevelError, fmt.Sprintf("cannot store bootstrap multiaddress in store: %v", err))
 			}
-<<<<<<< HEAD
-		}
-
-		ctx, cancel := context.WithTimeout(context.Background(), 30*time.Second)
-		defer cancel()
-
-		if err := swarmer.Ping(ctx); err != nil {
-			log.Printf("[error] (bootstrap) %v", err)
-=======
->>>>>>> 09864568
 		}
 		peers, err := swarmer.Peers()
 		if err != nil {
