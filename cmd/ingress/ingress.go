--- conflicted
+++ resolved
@@ -34,11 +34,7 @@
 	logger.SetFilterLevel(logger.LevelDebugLow)
 	alpha := os.Getenv("ALPHA")
 	if alpha == "" {
-<<<<<<< HEAD
 		alpha = "5"
-=======
-		alpha = "2"
->>>>>>> 09864568
 	}
 	alphaNum, err := strconv.Atoi(alpha)
 	if err != nil {
@@ -96,7 +92,6 @@
 		log.Fatalf("cannot create contract binder: %v", err)
 	}
 
-<<<<<<< HEAD
 	// New database for persistent storage
 	store, err := leveldb.NewStore("$HOME/data", 72*time.Hour)
 	if err != nil {
@@ -111,8 +106,6 @@
 		log.Fatal("cannot store own multiAddress")
 	}
 
-=======
->>>>>>> 09864568
 	crypter := registry.NewCrypter(keystore, &binder, 256, time.Minute)
 	swarmClient := grpc.NewSwarmClient(store.SwarmMultiAddressStore(), multiAddr.Address())
 	swarmer := swarm.NewSwarmer(swarmClient, store.SwarmMultiAddressStore(), alphaNum, &crypter)
