--- conflicted
+++ resolved
@@ -1,9 +1,11 @@
 package httpadapter
 
 import (
+	"bytes"
 	"encoding/json"
 	"errors"
 	"fmt"
+	"io/ioutil"
 	"net/http"
 
 	"github.com/gorilla/mux"
@@ -11,10 +13,38 @@
 	"golang.org/x/time/rate"
 )
 
+type authRequest struct {
+	Type   string `json:"grant_type"`
+	Code   string `json:"code"`
+	URI    string `json:"redirect_uri"`
+	Key    string `json:"client_id"`
+	Secret string `json:"client_secret"`
+}
+
+type tokenResponse struct {
+	Type         string `json:"token_type"`
+	AccessToken  string `json:"access_token"`
+	Expiry       int    `json:"expires_in"`
+	RefreshToken string `json:"refresh_token"`
+}
+
+type userResponse struct {
+	UID    string `json:"uid"`
+	Name   string `json:"name"`
+	Type   string `json:"contact_type"`
+	ID     string `json:"contact_id"`
+	Status string `json:"kyc_status"`
+}
+
+const (
+	statusApproved string = "approved"
+	statusPending  string = "pending"
+	statusNone     string = "none"
+)
+
 // NewIngressServer returns an http server that forwards requests to an
 // IngressAdapter.
-func NewIngressServer(ingressAdapter IngressAdapter) http.Handler {
-<<<<<<< HEAD
+func NewIngressServer(ingressAdapter IngressAdapter, kyberSecret string) http.Handler {
 	approvedTraders := []string{
 		"0x3a5E0B1158Ca9Ce861A80C3049D347a3f1825DB0",
 		"3a5E0B1158Ca9Ce861A80C3049D347a3f1825DB0",
@@ -22,11 +52,9 @@
 		"26215Cbd7eCd6c13e74b014Fe6acD95dbDA2422E",
 	}
 	limiter := rate.NewLimiter(3, 20)
-=======
-	limiter := rate.NewLimiter(2, 5)
->>>>>>> 9a9808d8
 	r := mux.NewRouter().StrictSlash(true)
 	r.HandleFunc("/orders", rateLimit(limiter, OpenOrderHandler(ingressAdapter, approvedTraders))).Methods("POST")
+	r.HandleFunc("/kyber", rateLimit(limiter, KyberKYCHandler(kyberSecret))).Methods("POST")
 	r.HandleFunc("/withdrawals", rateLimit(limiter, ApproveWithdrawalHandler(ingressAdapter))).Methods("POST")
 	r.HandleFunc("/address", rateLimit(limiter, PostAddressHandler(ingressAdapter))).Methods("POST")
 	r.HandleFunc("/swap", rateLimit(limiter, PostSwapHandler(ingressAdapter))).Methods("POST")
@@ -88,6 +116,88 @@
 	}
 }
 
+// KyberKYCHandler handles all Kyber KYC verification requests.
+func KyberKYCHandler(kyberSecret string) http.HandlerFunc {
+	return func(w http.ResponseWriter, r *http.Request) {
+		// Decode POST request data.
+		decoder := json.NewDecoder(r.Body)
+		var data authRequest
+		err := decoder.Decode(&data)
+		if err != nil {
+			w.WriteHeader(http.StatusBadRequest)
+			w.Write([]byte(fmt.Sprintf("cannot decode data: %v", err)))
+			return
+		}
+
+		// Construct new request object with Kyber secret key.
+		data.Secret = kyberSecret
+		byteArray, err := json.Marshal(data)
+		if err != nil {
+			w.WriteHeader(http.StatusBadRequest)
+			w.Write([]byte(fmt.Sprintf("cannot marshal data: %v", err)))
+			return
+		}
+
+		// Forward updated request data to Kyber.
+		url := "https://kyber.network/oauth/token"
+		postRequest, err := http.NewRequest("POST", url, bytes.NewBuffer(byteArray))
+		postRequest.Header.Set("Content-Type", "application/json")
+
+		client := &http.Client{}
+		resp, err := client.Do(postRequest)
+		if err != nil {
+			w.WriteHeader(http.StatusInternalServerError)
+			w.Write([]byte(fmt.Sprintf("unable to forward request: %v", err)))
+			return
+		}
+		defer resp.Body.Close()
+
+		bodyBytes, err := ioutil.ReadAll(resp.Body)
+		if err != nil {
+			w.WriteHeader(http.StatusInternalServerError)
+			w.Write([]byte(fmt.Sprintf("unable to read kyber response: %v", err)))
+			return
+		}
+
+		var tokenResp tokenResponse
+		if err := json.Unmarshal(bodyBytes, &tokenResp); err != nil {
+			w.WriteHeader(http.StatusInternalServerError)
+			w.Write([]byte(fmt.Sprintf("unable to read kyber response: %v", err)))
+			return
+		}
+
+		// Send retrieved access token to Kyber to access user information.
+		userResp, err := http.Get("https://kyber.network/api/user_info?access_token=" + tokenResp.AccessToken)
+		if err != nil {
+			w.WriteHeader(http.StatusInternalServerError)
+			w.Write([]byte(fmt.Sprintf("unable to retrieve user info: %v", err)))
+			return
+		}
+		defer userResp.Body.Close()
+
+		userBytes, err := ioutil.ReadAll(userResp.Body)
+		if err != nil {
+			w.WriteHeader(http.StatusInternalServerError)
+			w.Write([]byte(fmt.Sprintf("unable to read kyber response: %v", err)))
+			return
+		}
+
+		var userData userResponse
+		if err := json.Unmarshal(userBytes, &userData); err != nil {
+			w.WriteHeader(http.StatusInternalServerError)
+			w.Write([]byte(fmt.Sprintf("unable to read kyber response: %v", err)))
+			return
+		}
+
+		if userData.Status == statusApproved {
+			// TODO: Store in database
+		}
+
+		w.WriteHeader(http.StatusOK)
+		w.Write(userBytes)
+	}
+}
+
 // ApproveWithdrawalHandler handles all HTTP open order requests
 func ApproveWithdrawalHandler(approveWithdrawalAdapter ApproveWithdrawalAdapter) http.HandlerFunc {
 	return func(w http.ResponseWriter, r *http.Request) {
@@ -218,14 +328,14 @@
 		}
 
 		w.WriteHeader(http.StatusTooManyRequests)
-		w.Write([]byte("too many requests"))
+		w.Write([]byte("too many request"))
 	}
 }
 
 func toBytes32(b []byte) ([32]byte, error) {
 	bytes32 := [32]byte{}
 	if len(b) != 32 {
-		return bytes32, errors.New("length mismatch")
+		return bytes32, errors.New("Length mismatch")
 	}
 	copy(bytes32[:], b[:32])
 	return bytes32, nil
