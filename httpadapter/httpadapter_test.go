package httpadapter_test

import (
	"bytes"
	"encoding/json"
	"errors"
	"net/http"
	"net/http/httptest"
	"sync/atomic"

	. "github.com/onsi/ginkgo"
	. "github.com/onsi/gomega"
	. "github.com/republicprotocol/renex-ingress-go/httpadapter"
)

type weakAdapter struct {
	numOpened    int64
	numWithdrawn int64
}

var WEAK_SIGNATURE = [65]byte{'W', 'E', 'A', 'K'}

func (adapter *weakAdapter) OpenOrder(trader string, orderFragmentMapping OrderFragmentMappings) ([65]byte, error) {
	atomic.AddInt64(&adapter.numOpened, 1)
	return WEAK_SIGNATURE, nil
}

<<<<<<< HEAD
func (adapter *weakAdapter) TraderVerified(trader string) (bool, error) {
=======
func (adapter *weakAdapter) WyreVerified(trader string) (bool, error) {
>>>>>>> ec942210
	return true, nil
}

func (adapter *weakAdapter) ApproveWithdrawal(trader string, tokenID uint32) ([65]byte, error) {
	atomic.AddInt64(&adapter.numWithdrawn, 1)
	return WEAK_SIGNATURE, nil
}

func (adapter *weakAdapter) GetAddress(string) (string, error) {
	return "", nil
}

func (adapter *weakAdapter) PostAddress(string, string) error {
	return nil
}

func (adapter *weakAdapter) GetSwap(string) (string, error) {
	return "", nil
}

func (adapter *weakAdapter) PostSwap(string, string) error {
	return nil
}

func (adapter *weakAdapter) GetTrader(string) (string, error) {
	return "", nil
}

func (adapter *weakAdapter) PostTrader(string) error {
	return nil
}

type errAdapter struct {
}

func (adapter *errAdapter) OpenOrder(trader string, orderFragmentMapping OrderFragmentMappings) ([65]byte, error) {
	return [65]byte{}, errors.New("cannot open order")
}

<<<<<<< HEAD
func (adapter *errAdapter) TraderVerified(trader string) (bool, error) {
=======
func (adapter *errAdapter) WyreVerified(trader string) (bool, error) {
>>>>>>> ec942210
	return false, errors.New("trader not verified")
}

func (adapter *errAdapter) ApproveWithdrawal(trader string, tokenID uint32) ([65]byte, error) {
	return [65]byte{}, errors.New("cannot approve withdrawal")
}

func (adapter *errAdapter) GetAddress(string) (string, error) {
	return "", nil
}

func (adapter *errAdapter) PostAddress(string, string) error {
	return nil
}

func (adapter *errAdapter) GetSwap(string) (string, error) {
	return "", nil
}

func (adapter *errAdapter) PostSwap(string, string) error {
	return nil
}

func (adapter *errAdapter) GetTrader(string) (string, error) {
	return "", nil
}

func (adapter *errAdapter) PostTrader(string) error {
	return nil
}

var _ = Describe("HTTP handlers", func() {

	Context("when opening orders", func() {

		It("should return status 201 for a valid request", func() {

			mockOrder := new(OpenOrderRequest)
			data, err := json.Marshal(mockOrder)
			Expect(err).ShouldNot(HaveOccurred())

			body := bytes.NewBuffer(data)
			w := httptest.NewRecorder()
			r := httptest.NewRequest("POST", "http://localhost/orders", body)

			adapter := weakAdapter{}
			server := NewIngressServer(&adapter, []string{}, "")
			server.ServeHTTP(w, r)

			Expect(w.Code).To(Equal(http.StatusCreated))

			var response OpenOrderResponse
			err = json.Unmarshal(w.Body.Bytes(), &response)
			Expect(err).ShouldNot(HaveOccurred())
			Expect(UnmarshalSignature(response.Signature)).To(Equal(WEAK_SIGNATURE))

			Expect(atomic.LoadInt64(&adapter.numOpened)).To(Equal(int64(1)))
		})

		It("should return status 400 for an invalid request", func() {

			mockOrder := ""
			data, err := json.Marshal(mockOrder)
			Expect(err).ShouldNot(HaveOccurred())

			body := bytes.NewBuffer(data)
			w := httptest.NewRecorder()
			r := httptest.NewRequest("POST", "http://localhost/orders", body)

			adapter := weakAdapter{}
			server := NewIngressServer(&adapter, []string{}, "")
			server.ServeHTTP(w, r)

			Expect(w.Code).To(Equal(http.StatusBadRequest))
			Expect(atomic.LoadInt64(&adapter.numOpened)).To(Equal(int64(0)))
		})

		It("should return status 500 for ingress adapter errors", func() {

			mockOrder := new(OpenOrderRequest)
			data, err := json.Marshal(mockOrder)
			Expect(err).ShouldNot(HaveOccurred())

			body := bytes.NewBuffer(data)
			w := httptest.NewRecorder()
			r := httptest.NewRequest("POST", "http://localhost/orders", body)

			adapter := errAdapter{}
			server := NewIngressServer(&adapter, []string{}, "")
			server.ServeHTTP(w, r)

			Expect(w.Code).To(Equal(http.StatusInternalServerError))
		})
	})

	Context("when approving withdrawals", func() {

		It("should return status 201 for a valid request", func() {

			mockOrder := new(ApproveWithdrawalRequest)
			data, err := json.Marshal(mockOrder)
			Expect(err).ShouldNot(HaveOccurred())

			body := bytes.NewBuffer(data)
			w := httptest.NewRecorder()
			r := httptest.NewRequest("POST", "http://localhost/withdrawals", body)

			adapter := weakAdapter{}
			server := NewIngressServer(&adapter, []string{}, "")
			server.ServeHTTP(w, r)

			Expect(w.Code).To(Equal(http.StatusCreated))

			var response ApproveWithdrawalResponse
			err = json.Unmarshal(w.Body.Bytes(), &response)
			Expect(err).ShouldNot(HaveOccurred())
			Expect(UnmarshalSignature(response.Signature)).To(Equal(WEAK_SIGNATURE))

			Expect(atomic.LoadInt64(&adapter.numWithdrawn)).To(Equal(int64(1)))
		})

		It("should return status 400 for an invalid request", func() {

			mockOrder := ""
			data, err := json.Marshal(mockOrder)
			Expect(err).ShouldNot(HaveOccurred())

			body := bytes.NewBuffer(data)
			w := httptest.NewRecorder()
			r := httptest.NewRequest("POST", "http://localhost/withdrawals", body)

			adapter := weakAdapter{}
			server := NewIngressServer(&adapter, []string{}, "")
			server.ServeHTTP(w, r)

			Expect(w.Code).To(Equal(http.StatusBadRequest))
			Expect(atomic.LoadInt64(&adapter.numWithdrawn)).To(Equal(int64(0)))
		})

		It("should return status 500 for ingress adapter errors", func() {

			mockOrder := new(ApproveWithdrawalRequest)
			data, err := json.Marshal(mockOrder)
			Expect(err).ShouldNot(HaveOccurred())

			body := bytes.NewBuffer(data)
			w := httptest.NewRecorder()
			r := httptest.NewRequest("POST", "http://localhost/withdrawals", body)

			adapter := errAdapter{}
			server := NewIngressServer(&adapter, []string{}, "")
			server.ServeHTTP(w, r)

			Expect(w.Code).To(Equal(http.StatusInternalServerError))
		})
	})
})<|MERGE_RESOLUTION|>--- conflicted
+++ resolved
@@ -25,11 +25,7 @@
 	return WEAK_SIGNATURE, nil
 }
 
-<<<<<<< HEAD
-func (adapter *weakAdapter) TraderVerified(trader string) (bool, error) {
-=======
 func (adapter *weakAdapter) WyreVerified(trader string) (bool, error) {
->>>>>>> ec942210
 	return true, nil
 }
 
@@ -69,11 +65,7 @@
 	return [65]byte{}, errors.New("cannot open order")
 }
 
-<<<<<<< HEAD
-func (adapter *errAdapter) TraderVerified(trader string) (bool, error) {
-=======
 func (adapter *errAdapter) WyreVerified(trader string) (bool, error) {
->>>>>>> ec942210
 	return false, errors.New("trader not verified")
 }
 
