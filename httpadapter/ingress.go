--- conflicted
+++ resolved
@@ -70,13 +70,11 @@
 	PostSwap(string, string) error
 }
 
-<<<<<<< HEAD
 type PostAuthorizeAdapter interface {
-	PostAuthorize(AtomAddresses, string)
-=======
+	PostAuthorize(string, string) error
+}
 type KYCAdapter interface {
 	PostTrader(string) error
->>>>>>> fd44ede5
 }
 
 // An IngressAdapter implements the OpenOrderAdapter and the
@@ -88,11 +86,8 @@
 	PostAddressAdapter
 	GetSwapAdapter
 	PostSwapAdapter
-<<<<<<< HEAD
 	PostAuthorizeAdapter
-=======
 	KYCAdapter
->>>>>>> fd44ede5
 }
 type ingressAdapter struct {
 	ingress.Ingress
@@ -163,7 +158,6 @@
 	return adapter.InsertSwapDetails(orderID, swap)
 }
 
-<<<<<<< HEAD
 func (adapter *ingressAdapter) PostAuthorize(addr, signature string) error {
 	address := common.HexToAddress(addr)
 	hash := crypto.Keccak256(address.Bytes())
@@ -181,12 +175,13 @@
 	kycAddress := crypto.PubkeyToAddress(*publicKey)
 	// TODO: Check KYC
 
-=======
+	return nil
+}
+
 func (adapter *ingressAdapter) GetTrader(address string) (string, error) {
 	return adapter.SelectTrader(address)
 }
 
 func (adapter *ingressAdapter) PostTrader(address string) error {
 	return adapter.InsertTrader(address)
->>>>>>> fd44ede5
 }