package httpadapter

import (
	"database/sql"
	"encoding/json"
	"errors"

	"github.com/ethereum/go-ethereum/common"
	"github.com/ethereum/go-ethereum/crypto"
	"github.com/republicprotocol/renex-ingress-go/ingress"
)

// ErrInvalidSignatureLength is returned when a signature does not have the
// required length of 65 bytes.
var ErrInvalidSignatureLength = errors.New("invalid signature length")

// ErrInvalidAddressLength is returned when a address does not have the
// required length of 20 bytes.
var ErrInvalidAddressLength = errors.New("invalid address length")

// ErrInvalidOrderID is returned when an order ID is not consistent across
// OrderFragmentMappings in the same request.
var ErrInvalidOrderID = errors.New("invalid order id")

// ErrInvalidOrderIDLength is returned when an order ID does not have the
// required length of 32 bytes.
var ErrInvalidOrderIDLength = errors.New("invalid order id length")

// ErrInvalidOrderFragmentIDLength is returned when an order fragment ID does
// not have the required length of 32 bytes.
var ErrInvalidOrderFragmentIDLength = errors.New("invalid order fragment id length")

// ErrInvalidEncryptedCoExpShareLength is returned when an encrypted co-exp
// share does not contain exactly 2 encrypted values, an encrypted co and an
// encrypted exp.
var ErrInvalidEncryptedCoExpShareLength = errors.New("invalid encrypted co-exp share length")

// ErrInvalidPodHashLength is returned when a pod hash does not have the
// required length of 32 bytes.
var ErrInvalidPodHashLength = errors.New("invalid pod hash length")

// ErrEmptyOrderFragmentMapping is returned when an OrderFragmentMapping does
// not store any OrderFragments.
var ErrEmptyOrderFragmentMapping = errors.New("empty order fragment mapping")

var ErrUnauthorized = errors.New("unauthorized address")

// An OpenOrderAdapter can be used to open an order.Order by sending an
// OrderFragmentMapping to the Darknodes in the network.
type OpenOrderAdapter interface {
	OpenOrder(traderIn string, orderFragmentMappings OrderFragmentMappings) ([65]byte, error)
	WyreVerified(traderIn string) (bool, error)
	GetTrader(address string) (string, error)
}

type ApproveWithdrawalAdapter interface {
	ApproveWithdrawal(traderIn string, tokenID uint32) ([65]byte, error)
}

type GetAddressAdapter interface {
	GetAddress(string) (string, error)
}

type PostAddressAdapter interface {
	PostAddress(PostAddressInfo, string) error
}

type GetSwapAdapter interface {
	GetSwap(string) (string, error)
}

type PostSwapAdapter interface {
	PostSwap(PostSwapInfo, string) error
}

type PostAuthorizeAdapter interface {
	PostAuthorizedAddress(string, string) error
}

<<<<<<< HEAD
type GetAuthorizeAdapter interface {
	GetAuthorizedAddress(string) (string, error)
}
=======
>>>>>>> a9470133
type KYCAdapter interface {
	PostTrader(string) error
}

// An IngressAdapter implements the OpenOrderAdapter and the
// ApproveWithdrawalAdapter.
type IngressAdapter interface {
	OpenOrderAdapter
	ApproveWithdrawalAdapter
	GetAddressAdapter
	PostAddressAdapter
	GetSwapAdapter
	PostSwapAdapter
	PostAuthorizeAdapter
	GetAuthorizeAdapter
	KYCAdapter
}
type ingressAdapter struct {
	ingress.Ingress
}

// NewIngressAdapter returns an IngressAdapter that marshals and unmarshals
// requests before forwarding the request to an Ingress service.
func NewIngressAdapter(ingress ingress.Ingress) IngressAdapter {
	return &ingressAdapter{
		Ingress: ingress,
	}
}

// OpenOrder implements the OpenOrderAdapter interface.
func (adapter *ingressAdapter) OpenOrder(traderIn string, orderFragmentMappingsIn OrderFragmentMappings) ([65]byte, error) {
	trader, err := UnmarshalAddress(traderIn)
	if err != nil {
		return [65]byte{}, err
	}

	orderID, orderFragmentMappings, err := UnmarshalOrderFragmentMappings(orderFragmentMappingsIn)
	if err != nil {
		return [65]byte{}, err
	}

	return adapter.Ingress.OpenOrder(
		trader,
		orderID,
		orderFragmentMappings,
	)
}

func (adapter *ingressAdapter) WyreVerified(traderIn string) (bool, error) {
	trader, err := UnmarshalAddress(traderIn)
	if err != nil {
		return false, err
	}

	return adapter.Ingress.WyreVerified(trader)
}

// ApproveWithdrawal implements the ApproveWithdrawalAdapter interface.
func (adapter *ingressAdapter) ApproveWithdrawal(traderIn string, tokenIDIn uint32) ([65]byte, error) {
	trader, err := UnmarshalAddress(traderIn)
	if err != nil {
		return [65]byte{}, err
	}

	return adapter.Ingress.ApproveWithdrawal(
		trader,
		tokenIDIn,
	)
}

func (adapter *ingressAdapter) GetAddress(orderID string) (string, error) {
	return adapter.SelectAddress(orderID)
}

func (adapter *ingressAdapter) PostAddress(info PostAddressInfo, signature string) error {
	infoBytes, err := json.Marshal(info)
	if err != nil {
		return err
	}
	hash := crypto.Keccak256(infoBytes)
	sigBytes, err := UnmarshalSignature(signature)
	if err != nil {
		return err
	}

	publicKey, err := crypto.SigToPub(hash, sigBytes[:])
	if err != nil {
		return err
	}
	address := crypto.PubkeyToAddress(*publicKey)
	if err := adapter.IsAuthorized(info.OrderID, address.String()); err != nil {
		return err
	}
	return adapter.InsertAddress(info.OrderID, info.Address)
}

func (adapter *ingressAdapter) GetSwap(orderID string) (string, error) {
	return adapter.SelectSwapDetails(orderID)
}

func (adapter *ingressAdapter) PostSwap(info PostSwapInfo, signature string) error {
	swapBytes, err := json.Marshal(info)
	if err != nil {
		return err
	}
	hash := crypto.Keccak256(swapBytes)
	sigBytes, err := UnmarshalSignature(signature)
	if err != nil {
		return err
	}

	publicKey, err := crypto.SigToPub(hash, sigBytes[:])
	if err != nil {
		return err
	}
	address := crypto.PubkeyToAddress(*publicKey)
	if err := adapter.IsAuthorized(info.OrderID, address.String()); err != nil {
		return err
	}
	return adapter.InsertSwapDetails(info.OrderID, info.Swap)
}

func (adapter *ingressAdapter) PostAuthorizedAddress(addr, signature string) error {
	address := common.HexToAddress(addr)
	hash := crypto.Keccak256(address.Bytes())

	sigBytes, err := UnmarshalSignature(signature)
	if err != nil {
		return err
	}

	publicKey, err := crypto.SigToPub(hash, sigBytes[:])
	if err != nil {
		return err
	}

	kycAddress := crypto.PubkeyToAddress(*publicKey)
	verified, err := traderVerified(adapter, kycAddress.String())
	if err != nil {
		return err
	}
	if !verified {
		return errors.New("address not verified")
	}

	return adapter.InsertAuthorizedAddress(kycAddress.String(), addr)
}

func (adapter *ingressAdapter) GetAuthorizedAddress(addr string) (string, error) {
	return adapter.SelectAuthorizedAddress(addr)
}

func (adapter *ingressAdapter) GetTrader(address string) (string, error) {
	return adapter.SelectTrader(address)
}

func (adapter *ingressAdapter) PostTrader(address string) error {
	return adapter.InsertTrader(address)
}

func (adapter *ingressAdapter) IsAuthorized(orderID string, address string) error {
	id, err := UnmarshalOrderID(orderID)
	if err != nil {
		return err
	}
	addr, err := adapter.Ingress.GetOrderTrader(id)
	if err != nil {
		return err
	}
	atomAddr, err := adapter.GetAuthorizedAddress(addr.String())
	if err != nil {
		if err == sql.ErrNoRows {
			return ErrUnauthorized
		}
		return err
	}
	if address != atomAddr {
		return ErrUnauthorized
	}
	return nil
}<|MERGE_RESOLUTION|>--- conflicted
+++ resolved
@@ -77,12 +77,9 @@
 	PostAuthorizedAddress(string, string) error
 }
 
-<<<<<<< HEAD
 type GetAuthorizeAdapter interface {
 	GetAuthorizedAddress(string) (string, error)
 }
-=======
->>>>>>> a9470133
 type KYCAdapter interface {
 	PostTrader(string) error
 }
