--- conflicted
+++ resolved
@@ -286,11 +286,7 @@
 	return [65]byte{}, nil
 }
 
-<<<<<<< HEAD
-func (ingress *mockIngress) TraderVerified(address [20]byte) (bool, error) {
-=======
 func (ingress *mockIngress) WyreVerified(address [20]byte) (bool, error) {
->>>>>>> ec942210
 	return true, nil
 }
 
