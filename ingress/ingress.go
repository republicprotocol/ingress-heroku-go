package ingress

import (
	"bytes"
	"context"
	"encoding/base64"
	"encoding/binary"
	"errors"
	"fmt"
	"log"
	"runtime"
	"sync"
	"sync/atomic"
	"time"

	"github.com/republicprotocol/republic-go/crypto"
	"github.com/republicprotocol/republic-go/dispatch"
	"github.com/republicprotocol/republic-go/logger"
	"github.com/republicprotocol/republic-go/order"
	"github.com/republicprotocol/republic-go/orderbook"
	"github.com/republicprotocol/republic-go/registry"
	"github.com/republicprotocol/republic-go/swarm"
)

// ErrUnknownPod is returned when an unknown pod is mapped.
var ErrUnknownPod = errors.New("unknown pod id")

// ErrUnsupportedEpochDepth is returned when an unsupported epoch depth is
// received in an OrderFragmentMapping.
var ErrUnsupportedEpochDepth = errors.New("unsupported epoch depth")

// ErrInvalidNumberOfPods is returned when an insufficient number of pods are
// mapped.
var ErrInvalidNumberOfPods = errors.New("invalid number of pods")

// ErrInvalidNumberOfOrderFragments is returned when a pod is mapped to an
// insufficient number of order fragments, or too many order fragments.
var ErrInvalidNumberOfOrderFragments = errors.New("invalid number of order fragments")

// ErrInvalidOrderFragmentMapping is returned when an order fragment mapping is
// of an invalid length.
var ErrInvalidOrderFragmentMapping = errors.New("invalid order fragment mappings")

// ErrOrderFragmentIsNil is returned when a nil orderFragment is provided
// upon verification.
var ErrOrderFragmentIsNil = errors.New("order fragment is nil")

// ErrMultiAddressIsNil is returned when a nil multi-address is detected.
var ErrMultiAddressIsNil = errors.New("multi-address is nil")

// ErrEpochIsNil is returned when a nil epoch is detected.
var ErrEpochIsNil = errors.New("epoch is nil")

// ErrOpenOrderRequestIsNil is returned when a nil OpenOrderRequest is detected.
var ErrOpenOrderRequestIsNil = errors.New("OpenOrderRequest is nil")

// ErrCancelOrderRequestIsNil is returned when a nil CancelOrderRequest is detected.
var ErrCancelOrderRequestIsNil = errors.New("CancelOrderRequest is nil")

// ErrOrderFragmentMappingRequestIsNil is returned when a nil OrderFragmentMappingRequest is detected.
var ErrOrderFragmentMappingRequestIsNil = errors.New("OrderFragmentMappingRequest is nil")

// ErrInvalidEpochDepth is returned when an invalid epoch depth is provided
// upon verification.
var ErrInvalidEpochDepth = errors.New("invalid epoch depth")

// ErrCannotOpenOrderFragments is returned when none of the pods were available
// to receive order fragments
var ErrCannotOpenOrderFragments = errors.New("cannot open order fragments: no pod received an order fragment")

// NumBackgroundWorkers is the number of background workers that the Ingress
// will use.
var NumBackgroundWorkers = runtime.NumCPU() * 4

// An OrderFragmentMapping maps pods to encrypted order fragments.
type OrderFragmentMapping map[[32]byte][]OrderFragment

// OrderFragmentMappings is a slice where the index of an OrderFragmentMapping
// represents the epoch depth of each OrderFragment inside the mapping.
type OrderFragmentMappings []OrderFragmentMapping

// OrderFragment has an order.EncryptedFragment, encrypted by the trader before
// being sent to the Ingress, and the required index that identifies which set
// shares are held by the order.EncryptedFragment.
type OrderFragment struct {
	order.EncryptedFragment
	Index int64
}

// Ingress interface can approve orders to opened on to the Orderbook and can
// forward fragments on
type Ingress interface {

	// Sync the epoch.
	Sync(<-chan struct{}) <-chan error

	// OpenOrder on the Darkpool and returns a signed approval for the order to
	// be opened in the Orderbook. The trader address and order ID are signed
	// together so that the approval is only valid for that trader. The order
	// fragment mapping is used to send order fragments to pods in the Darkpool.
	OpenOrder(trader [20]byte, orderID order.ID, orderFragmentMappings OrderFragmentMappings) ([65]byte, error)

	ApproveWithdrawal(trader [20]byte, tokenID uint32) ([65]byte, error)

	// ProcessRequests in the background. Closing the done channel will stop
	// all processing. Running this background worker is required to open and
	// cancel orders.
	ProcessRequests(done <-chan struct{}) <-chan error
}

type ingress struct {
	ecdsaKey          crypto.EcdsaKey
	contract          ContractBinder
	swarmer           swarm.Swarmer
	orderbookClient   orderbook.Client
	epochPollInterval time.Duration

	podsMu   *sync.RWMutex
	podsCurr map[[32]byte]registry.Pod
	podsPrev map[[32]byte]registry.Pod

	queueRequests chan Request
}

// NewIngress returns an Ingress. The background services of the Ingress must
// be started separately by calling Ingress.OpenOrderProcess and
// Ingress.OpenOrderFragmentsProcess.
func NewIngress(ecdsaKey crypto.EcdsaKey, contract ContractBinder, swarmer swarm.Swarmer, orderbookClient orderbook.Client, epochPollInterval time.Duration) Ingress {
	ingress := &ingress{
		ecdsaKey:          ecdsaKey,
		contract:          contract,
		swarmer:           swarmer,
		orderbookClient:   orderbookClient,
		epochPollInterval: epochPollInterval,

		podsMu:   new(sync.RWMutex),
		podsCurr: map[[32]byte]registry.Pod{},
		podsPrev: map[[32]byte]registry.Pod{},

		queueRequests: make(chan Request, 1024),
	}
	return ingress
}

// Sync implements the Ingress interface.
func (ingress *ingress) Sync(done <-chan struct{}) <-chan error {
	errs := make(chan error, 1)

	// Synchronize against the previous epoch
	epoch, err := ingress.contract.PreviousEpoch()
	if err != nil {
		errs <- err
		close(errs)
		return errs
	}
	if epoch.IsNil() {
		errs <- ErrEpochIsNil
		close(errs)
		return errs
	}
	pods, err := ingress.contract.PreviousPods()
	if err != nil {
		errs <- err
		close(errs)
		return errs
	}
	if err := ingress.syncFromEpoch(epoch, pods); err != nil {
		errs <- err
		close(errs)
		return errs
	}

	go func() {
		defer close(errs)

		dispatch.CoBegin(
			func() {
				ticker := time.NewTicker(ingress.epochPollInterval)
				defer ticker.Stop()

				for {
					select {
					case <-done:
						return
					case <-ticker.C:
					}

					// Get the current epoch
					nextEpoch, err := ingress.contract.Epoch()
					if err != nil {
						select {
						case <-done:
							return
						case errs <- err:
							continue
						}
					}

					if nextEpoch.IsNil() {
						continue
					}

					// Check if it equals what we think the current epoch is
					// and update if necessary
					if bytes.Equal(epoch.Hash[:], nextEpoch.Hash[:]) {
						continue
					}
					epoch = nextEpoch
					pods, err := ingress.contract.Pods()
					if err != nil {
						select {
						case <-done:
							return
						case errs <- err:
							continue
						}
					}
					if err := ingress.syncFromEpoch(epoch, pods); err != nil {
						select {
						case <-done:
							return
						case errs <- err:
							continue
						}
					}
				}
			},
			func() {
				ticker := time.NewTicker(2 * ingress.epochPollInterval)
				defer ticker.Stop()

				for {
					select {
					case <-done:
						return
					case <-ticker.C:
					}

					epoch, err := ingress.contract.NextEpoch()
					if err != nil {
						// Ignore the error to prevent verbose logging
						continue
					}
					// Wait for a lower bound on the epoch
					log.Printf("[info] (epoch) latest epoch = %v", base64.StdEncoding.EncodeToString(epoch.Hash[:]))
					time.Sleep(time.Duration(epoch.BlockInterval.Int64()) * ingress.epochPollInterval)
				}
			})
	}()

	return errs
}

func (ingress *ingress) OpenOrder(address [20]byte, orderID order.ID, orderFragmentMappings OrderFragmentMappings) ([65]byte, error) {
	// TODO: Verify that the signature is valid before sending it to the
	// Orderbook. This is not strictly necessary but it can save the Ingress
	// some gas.
	if err := ingress.verifyOrderFragmentMappings(orderFragmentMappings); err != nil {
		return [65]byte{}, err
	}

	log.Printf("[info] (open) signing order = %v", orderID)
	// Append orderID
	message := append([]byte("Republic Protocol: open: "), orderID[:]...)
	// Append trader
	message = append(message, address[:]...)

	signatureData := crypto.Keccak256([]byte(fmt.Sprintf("\x19Ethereum Signed Message:\n%d", len(message))), message)
	signature, err := ingress.ecdsaKey.Sign(signatureData)
	if err != nil {
		return [65]byte{}, err
	}

	for i := range orderFragmentMappings {
		go func(i int) {
			log.Printf("[info] (open) queueing order fragments order = %v at depth = %v", orderID, i)
			ingress.queueRequests <- OpenOrderFragmentMappingRequest{
				orderID:                 orderID,
				orderFragmentMapping:    orderFragmentMappings[i],
				orderFragmentEpochDepth: i,
			}
		}(i)
	}

	var signature65 [65]byte
	copy(signature65[:], signature[:65])
	return signature65, nil
}

func (ingress *ingress) ApproveWithdrawal(trader [20]byte, tokenID uint32) ([65]byte, error) {
	log.Printf("[info] (open) approving withdrawal for %v", trader)
	// Append orderID
	message := append([]byte("Republic Protocol: withdraw: "), trader[:]...)
	// Append trader (TODO: Convert uint32 to bytes properly)
	buf := new(bytes.Buffer)
	err := binary.Write(buf, binary.LittleEndian, tokenID)
	if err != nil {
		fmt.Println("binary.Write failed:", err)
	}

	// TODO: Retrieve trader nonce

	message = append(message, buf.Bytes()...)

	signatureData := crypto.Keccak256([]byte(fmt.Sprintf("\x19Ethereum Signed Message:\n%d", len(message))), message)
	signature, err := ingress.ecdsaKey.Sign(signatureData)

	var signature65 [65]byte
	copy(signature65[:], signature[:65])
	return signature65, nil
}

func (ingress *ingress) ProcessRequests(done <-chan struct{}) <-chan error {
	errs := make(chan error, 2)
	go func() {
		defer close(errs)
		ingress.processRequestQueue(done, errs)
	}()
	return errs
}

func (ingress *ingress) syncFromEpoch(epoch registry.Epoch, pods []registry.Pod) error {
	ingress.podsMu.Lock()
	ingress.podsPrev = ingress.podsCurr
	ingress.podsCurr = map[[32]byte]registry.Pod{}
	for _, pod := range pods {
		ingress.podsCurr[pod.Hash] = pod
	}
	ingress.podsMu.Unlock()
	return nil
}

func (ingress *ingress) processRequestQueue(done <-chan struct{}, errs chan<- error) {
	dispatch.CoForAll(NumBackgroundWorkers, func(i int) {
		for {
			select {
			case <-done:
				return
			case request, ok := <-ingress.queueRequests:
				if !ok {
					return
				}
				switch req := request.(type) {
				case OpenOrderFragmentMappingRequest:
					ingress.processOpenOrderFragmentMappingRequest(req, done, errs)
				default:
					log.Printf("[error] unexpected request type %T", request)
				}
			}
		}
	})
}

<<<<<<< HEAD
=======
func (ingress *ingress) processOpenOrderRequest(req OpenOrderRequest, done <-chan struct{}, errs chan<- error) {
	if req.IsNil() {
		errs <- ErrOpenOrderRequestIsNil
		return
	}
	var err error
	if req.orderParity == order.ParityBuy {
		err = ingress.contract.OpenBuyOrder(req.signature, req.orderID)
	} else {
		err = ingress.contract.OpenSellOrder(req.signature, req.orderID)
	}
	if err != nil {
		select {
		case <-done:
		case errs <- fmt.Errorf("[error] (open) order = %v: %v", req.orderID, err):
		}
	}
}

func (ingress *ingress) processCancelOrderRequest(req CancelOrderRequest, done <-chan struct{}, errs chan<- error) {
	if req.IsNil() {
		errs <- ErrCancelOrderRequestIsNil
		return
	}
	if err := ingress.contract.CancelOrder(req.signature, req.orderID); err != nil {
		select {
		case <-done:
		case errs <- fmt.Errorf("[error] (cancel) order = %v: %v", req.orderID, err):
		}
	}
}

>>>>>>> 4a15642e
func (ingress *ingress) processOpenOrderFragmentMappingRequest(req OpenOrderFragmentMappingRequest, done <-chan struct{}, errs chan<- error) {
	if req.IsNil() {
		errs <- ErrOrderFragmentMappingRequestIsNil
		return
	}
	ingress.podsMu.RLock()
	defer ingress.podsMu.RUnlock()

	// Select pods based on the depth
	pods := map[[32]byte]registry.Pod{}
	switch req.orderFragmentEpochDepth {
	case 0:
		pods = ingress.podsCurr
	case 1:
		pods = ingress.podsPrev
	default:
		select {
		case <-done:
		case errs <- fmt.Errorf("[error] (open) order fragment mapping = %v: %v", req.orderID, ErrUnsupportedEpochDepth):
		}
		return
	}

	podDidReceiveFragments := int64(0)

	dispatch.CoForAll(pods, func(hash [32]byte) {
		orderFragments := req.orderFragmentMapping[hash]
		if orderFragments != nil && len(orderFragments) > 0 {
			if err := ingress.sendOrderFragmentsToPod(pods[hash], orderFragments); err != nil {
				select {
				case <-done:
				case errs <- fmt.Errorf("[error] (open) order fragment mapping = %v: %v", req.orderID, err):
				}
				return
			}
			if atomic.LoadInt64(&podDidReceiveFragments) == int64(0) {
				atomic.AddInt64(&podDidReceiveFragments, 1)
			}
		}
	})

	if atomic.LoadInt64(&podDidReceiveFragments) == int64(0) {
		select {
		case <-done:
		case errs <- fmt.Errorf("[error] (open) order fragment mapping = %v: %v", req.orderID, ErrCannotOpenOrderFragments):
		}
		return
	}
}

func (ingress *ingress) sendOrderFragmentsToPod(pod registry.Pod, orderFragments []OrderFragment) error {
	if len(orderFragments) < pod.Threshold() || len(orderFragments) > len(pod.Darknodes) {
		return ErrInvalidNumberOfOrderFragments
	}

	// Map order fragments to their respective Darknodes
	orderFragmentIndexMapping := map[int64]OrderFragment{}
	for _, orderFragment := range orderFragments {
		orderFragmentIndexMapping[orderFragment.Index] = orderFragment
	}

	errs := make(chan error, len(pod.Darknodes))
	go func() {
		defer close(errs)

		logger.Network(logger.LevelInfo, fmt.Sprintf("sending %v order = %v to pod = %v", orderFragments[0].OrderParity, orderFragments[0].OrderID, base64.StdEncoding.EncodeToString(pod.Hash[:8])))

		dispatch.CoForAll(pod.Darknodes, func(i int) {
			orderFragment, ok := orderFragmentIndexMapping[int64(i+1)] // Indices for fragments start at 1
			if !ok {
				errs <- fmt.Errorf("no fragment found at index %v", i)
				return
			}
			if orderFragment.IsNil() || orderFragment.EncryptedFragment.IsNil() {
				errs <- fmt.Errorf("invalid order fragment found at index %v", i)
				return
			}

			darknode := pod.Darknodes[i]

			if len(darknode) == 0 {
				errs <- fmt.Errorf("empty darknode address")
				return
			}

			// Send the order fragment to the Darknode
			ctx, cancel := context.WithTimeout(context.Background(), 5*time.Minute)
			defer cancel()

			darknodeMultiAddr, err := ingress.swarmer.Query(ctx, darknode)
			if err != nil {
				errs <- fmt.Errorf("cannot send query to %v: %v", darknode, err)
				return
			}

			if darknodeMultiAddr.IsNil() {
				errs <- ErrMultiAddressIsNil
				return
			}

			if err := ingress.orderbookClient.OpenOrder(ctx, darknodeMultiAddr, orderFragment.EncryptedFragment); err != nil {
				log.Printf("cannot send order fragment to %v: %v", darknode, err)
				errs <- fmt.Errorf("cannot send order fragment to %v: %v", darknode, err)
				return
			}
		})
	}()

	// Capture all errors and keep the first error that occurred.
	var errNum int
	var err error
	for errLocal := range errs {
		if errLocal != nil {
			errNum++
			if err == nil {
				err = errLocal
			}
		}
	}

	// Check if at least 2/3 of the nodes in the specified pod have received
	// the order fragments.
	errNumMax := len(orderFragments) - pod.Threshold()
	if len(pod.Darknodes) > 0 && errNum > errNumMax {
		return fmt.Errorf("cannot send order fragments to %v nodes (out of %v nodes) in pod %v: %v", errNum, len(pod.Darknodes), base64.StdEncoding.EncodeToString(pod.Hash[:]), err)
	}
	return nil
}

func (ingress *ingress) verifyOrderFragmentMappings(orderFragmentMappings OrderFragmentMappings) error {
	if len(orderFragmentMappings) == 0 {
		return ErrInvalidOrderFragmentMapping
	}

	ingress.podsMu.RLock()
	defer ingress.podsMu.RUnlock()

	for i := range orderFragmentMappings {
		if err := ingress.verifyOrderFragmentMapping(orderFragmentMappings[i], i); err != nil {
			return err
		}
	}
	return nil
}

func (ingress *ingress) verifyOrderFragmentMapping(orderFragmentMapping OrderFragmentMapping, orderFragmentEpochDepth int) error {
	// Select pods based on the depth
	pods := map[[32]byte]registry.Pod{}
	log.Printf("epoch depth is %d", orderFragmentEpochDepth)
	switch orderFragmentEpochDepth {
	case 0:
		pods = ingress.podsCurr
	case 1:
		pods = ingress.podsPrev
	default:
		return ErrUnsupportedEpochDepth
	}

	if len(orderFragmentMapping) == 0 || len(orderFragmentMapping) > len(pods) {
		logger.Error(fmt.Sprintf("invalid number of pods: got %v, expected %v", len(orderFragmentMapping), len(pods)))
		return ErrInvalidNumberOfPods
	}
	log.Printf("have %d in the fragments mapping", len(orderFragmentMapping))
	for hash, orderFragments := range orderFragmentMapping {
		pod, ok := pods[hash]
		if !ok {
			return ErrUnknownPod
		}
		if len(orderFragments) > len(pod.Darknodes) || len(orderFragments) < pod.Threshold() {
			return ErrInvalidNumberOfOrderFragments
		}

		// Ensure order fragment Epoch depth matches up with value provided as
		// parameter.
		for _, orderFragment := range orderFragments {
			if orderFragment.IsNil() {
				return ErrOrderFragmentIsNil
			}
			if orderFragment.EpochDepth != order.FragmentEpochDepth(orderFragmentEpochDepth) {
				return ErrInvalidEpochDepth
			}
		}
	}
	return nil
}

func (ingress *ingress) orderParityFromOrderFragmentMappings(orderFragmentMappings OrderFragmentMappings) order.Parity {
	ingress.podsMu.RLock()
	defer ingress.podsMu.RUnlock()

	for i := range orderFragmentMappings {
		for _, orderFragments := range orderFragmentMappings[i] {
			for _, orderFragment := range orderFragments {
				return orderFragment.OrderParity
			}
		}
	}

	return order.ParityBuy
}<|MERGE_RESOLUTION|>--- conflicted
+++ resolved
@@ -351,41 +351,6 @@
 	})
 }
 
-<<<<<<< HEAD
-=======
-func (ingress *ingress) processOpenOrderRequest(req OpenOrderRequest, done <-chan struct{}, errs chan<- error) {
-	if req.IsNil() {
-		errs <- ErrOpenOrderRequestIsNil
-		return
-	}
-	var err error
-	if req.orderParity == order.ParityBuy {
-		err = ingress.contract.OpenBuyOrder(req.signature, req.orderID)
-	} else {
-		err = ingress.contract.OpenSellOrder(req.signature, req.orderID)
-	}
-	if err != nil {
-		select {
-		case <-done:
-		case errs <- fmt.Errorf("[error] (open) order = %v: %v", req.orderID, err):
-		}
-	}
-}
-
-func (ingress *ingress) processCancelOrderRequest(req CancelOrderRequest, done <-chan struct{}, errs chan<- error) {
-	if req.IsNil() {
-		errs <- ErrCancelOrderRequestIsNil
-		return
-	}
-	if err := ingress.contract.CancelOrder(req.signature, req.orderID); err != nil {
-		select {
-		case <-done:
-		case errs <- fmt.Errorf("[error] (cancel) order = %v: %v", req.orderID, err):
-		}
-	}
-}
-
->>>>>>> 4a15642e
 func (ingress *ingress) processOpenOrderFragmentMappingRequest(req OpenOrderFragmentMappingRequest, done <-chan struct{}, errs chan<- error) {
 	if req.IsNil() {
 		errs <- ErrOrderFragmentMappingRequestIsNil
