--- conflicted
+++ resolved
@@ -250,13 +250,9 @@
 }
 
 func (ingress *ingress) CancelOrder(signature [65]byte, orderID order.ID) error {
-<<<<<<< HEAD
-	// TODO: Verify that the signature is valid before NumBackgroundWorkers sending it to the
-=======
-	// TODO: Verify that the signature is valid before NumBackgroundWorkerse sending it to the
->>>>>>> 986c7097
-	// Orderbook. This is not strictly necessary but it can save the Ingress
-	// some gas.
+	// TODO: Verify that the signature is valid before NumBackgroundWorkers
+	// sending it to the Orderbook. This is not strictly necessary but it can
+	// save the Ingress some gas.
 	go func() {
 		log.Printf("[info] (cancel) queueing order = %v", orderID)
 		ingress.queueRequests <- CancelOrderRequest{
