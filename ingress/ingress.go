package ingress

import (
	"bytes"
	"context"
	"encoding/base64"
	"errors"
	"fmt"
	"log"
	"runtime"
	"sync"
	"sync/atomic"
	"time"

	"github.com/republicprotocol/republic-go/dispatch"
	"github.com/republicprotocol/republic-go/logger"
	"github.com/republicprotocol/republic-go/order"
	"github.com/republicprotocol/republic-go/orderbook"
	"github.com/republicprotocol/republic-go/registry"
	"github.com/republicprotocol/republic-go/swarm"
)

// ErrUnknownPod is returned when an unknown pod is mapped.
var ErrUnknownPod = errors.New("unknown pod id")

// ErrUnsupportedEpochDepth is returned when an unsupported epoch depth is
// received in an OrderFragmentMapping.
var ErrUnsupportedEpochDepth = errors.New("unsupported epoch depth")

// ErrInvalidNumberOfPods is returned when an insufficient number of pods are
// mapped.
var ErrInvalidNumberOfPods = errors.New("invalid number of pods")

// ErrInvalidNumberOfOrderFragments is returned when a pod is mapped to an
// insufficient number of order fragments, or too many order fragments.
var ErrInvalidNumberOfOrderFragments = errors.New("invalid number of order fragments")

// ErrInvalidOrderFragmentMapping is returned when an order fragment mapping is
// of an invalid length.
var ErrInvalidOrderFragmentMapping = errors.New("invalid order fragment mappings")

// ErrInvalidEpochDepth is returned when an invalid epoch depth is provided
// upon verification.
var ErrInvalidEpochDepth = errors.New("invalid epoch depth")

// ErrCannotOpenOrderFragments is returned when none of the pods were available
// to receive order fragments
var ErrCannotOpenOrderFragments = errors.New("cannot open order fragments: no pod received an order fragment")

// NumBackgroundWorkers is the number of background workers that the Ingress
// will use.
var NumBackgroundWorkers = runtime.NumCPU() * 4

// An OrderFragmentMapping maps pods to encrypted order fragments.
type OrderFragmentMapping map[[32]byte][]OrderFragment

// OrderFragmentMappings is a slice where the index of an OrderFragmentMapping
// represents the epoch depth of each OrderFragment inside the mapping.
type OrderFragmentMappings []OrderFragmentMapping

// OrderFragment has an order.EncryptedFragment, encrypted by the trader before
// being sent to the Ingress, and the required index that identifies which set
// shares are held by the order.EncryptedFragment.
type OrderFragment struct {
	order.EncryptedFragment
	Index int64
}

// Ingress interface can open and cancel orders on behalf of a user.
type Ingress interface {

	// Sync the epoch.
	Sync(<-chan struct{}) <-chan error

	// OpenOrder on the Orderbook and on the Darkpool. A signature from the
	// trader identifies them as the owner, the order ID is submitted to the
	// Orderbook along with the necessary fee, and the order fragment mapping
	// is used to send order fragments to pods in the Darkpool.
	OpenOrder(signature [65]byte, orderID order.ID, orderFragmentMappings OrderFragmentMappings) error

	// CancelOrder on the Orderbook. A signature from the trader is needed to
	// verify the cancellation.
	CancelOrder(signature [65]byte, orderID order.ID) error

	// ProcessRequests in the background. Closing the done channel will stop
	// all processing. Running this background worker is required to open and
	// cancel orders.
	ProcessRequests(done <-chan struct{}) <-chan error
}

type ingress struct {
	contract          ContractBinder
	swarmer           swarm.Swarmer
	orderbookClient   orderbook.Client
	epochPollInterval time.Duration

	podsMu   *sync.RWMutex
	podsCurr map[[32]byte]registry.Pod
	podsPrev map[[32]byte]registry.Pod

	queueRequests chan Request
}

// NewIngress returns an Ingress. The background services of the Ingress must
// be started separately by calling Ingress.OpenOrderProcess and
// Ingress.OpenOrderFragmentsProcess.
func NewIngress(contract ContractBinder, swarmer swarm.Swarmer, orderbookClient orderbook.Client, epochPollInterval time.Duration) Ingress {
	ingress := &ingress{
		contract:          contract,
		swarmer:           swarmer,
		orderbookClient:   orderbookClient,
		epochPollInterval: epochPollInterval,

		podsMu:   new(sync.RWMutex),
		podsCurr: map[[32]byte]registry.Pod{},
		podsPrev: map[[32]byte]registry.Pod{},

		queueRequests: make(chan Request, 1024),
	}
	return ingress
}

// Sync implements the Ingress interface.
func (ingress *ingress) Sync(done <-chan struct{}) <-chan error {
	errs := make(chan error, 1)

	// Synchronise against the previous epoch
	epoch, err := ingress.contract.PreviousEpoch()
	if err != nil {
		errs <- err
		close(errs)
		return errs
	}
	pods, err := ingress.contract.PreviousPods()
	if err != nil {
		errs <- err
		close(errs)
		return errs
	}
	if err := ingress.syncFromEpoch(epoch, pods); err != nil {
		errs <- err
		close(errs)
		return errs
	}

	go func() {
		defer close(errs)

		dispatch.CoBegin(
			func() {
				ticker := time.NewTicker(ingress.epochPollInterval)
				defer ticker.Stop()

				for {
					select {
					case <-done:
						return
					case <-ticker.C:
					}

					// Get the current epoch
					nextEpoch, err := ingress.contract.Epoch()
					if err != nil {
						select {
						case <-done:
							return
						case errs <- err:
							continue
						}
					}

					// Check if it equals what we think the current epoch is
					// and update if necessary
					if bytes.Equal(epoch.Hash[:], nextEpoch.Hash[:]) {
						continue
					}
					epoch = nextEpoch
					pods, err := ingress.contract.Pods()
					if err != nil {
						select {
						case <-done:
							return
						case errs <- err:
							continue
						}
					}
					if err := ingress.syncFromEpoch(epoch, pods); err != nil {
						select {
						case <-done:
							return
						case errs <- err:
							continue
						}
					}
				}
			},
			func() {
				ticker := time.NewTicker(2 * ingress.epochPollInterval)
				defer ticker.Stop()

				for {
					select {
					case <-done:
						return
					case <-ticker.C:
					}

					epoch, err := ingress.contract.NextEpoch()
					if err != nil {
						// Ignore the error to prevent verbose logging
						continue
					}
					// Wait for a lower bound on the epoch
					log.Printf("[info] (epoch) latest epoch = %v", base64.StdEncoding.EncodeToString(epoch.Hash[:]))
					time.Sleep(time.Duration(epoch.BlockInterval.Int64()) * ingress.epochPollInterval)
				}
			})
	}()

	return errs
}

func (ingress *ingress) OpenOrder(signature [65]byte, orderID order.ID, orderFragmentMappings OrderFragmentMappings) error {
	// TODO: Verify that the signature is valid before sending it to the
	// Orderbook. This is not strictly necessary but it can save the Ingress
	// some gas.
	if err := ingress.verifyOrderFragmentMappings(orderFragmentMappings); err != nil {
		return err
	}
	go func() {
		log.Printf("[info] (open) queueing order = %v", orderID)
		ingress.queueRequests <- OpenOrderRequest{
			signature:   signature,
			orderID:     orderID,
			orderParity: ingress.orderParityFromOrderFragmentMappings(orderFragmentMappings),
		}
	}()
	for i := range orderFragmentMappings {
		go func(i int) {
			log.Printf("[info] (open) queueing order fragments order = %v at depth = %v", orderID, i)
			ingress.queueRequests <- OpenOrderFragmentMappingRequest{
				signature:               signature,
				orderID:                 orderID,
				orderFragmentMapping:    orderFragmentMappings[i],
				orderFragmentEpochDepth: i,
			}
		}(i)
	}
	return nil
}

func (ingress *ingress) CancelOrder(signature [65]byte, orderID order.ID) error {
<<<<<<< HEAD
	// TODO: Verify that the signature is valid before NumBackgroundWorkerse sending it to the
=======
	// TODO: Verify that the signature is valid before NumBackgroundWorkers sending it to the
>>>>>>> 09864568
	// Orderbook. This is not strictly necessary but it can save the Ingress
	// some gas.
	go func() {
		log.Printf("[info] (cancel) queueing order = %v", orderID)
		ingress.queueRequests <- CancelOrderRequest{
			signature: signature,
			orderID:   orderID,
		}
	}()
	return nil
}

func (ingress *ingress) ProcessRequests(done <-chan struct{}) <-chan error {
	errs := make(chan error, 2)
	go func() {
		defer close(errs)
		ingress.processRequestQueue(done, errs)
	}()
	return errs
}

func (ingress *ingress) syncFromEpoch(epoch registry.Epoch, pods []registry.Pod) error {
	ingress.podsMu.Lock()
	ingress.podsPrev = ingress.podsCurr
	ingress.podsCurr = map[[32]byte]registry.Pod{}
	for _, pod := range pods {
		ingress.podsCurr[pod.Hash] = pod
	}
	ingress.podsMu.Unlock()
	return nil
}

func (ingress *ingress) processRequestQueue(done <-chan struct{}, errs chan<- error) {
	dispatch.CoForAll(NumBackgroundWorkers, func(i int) {
		for {
			select {
			case <-done:
				return
			case request, ok := <-ingress.queueRequests:
				if !ok {
					return
				}
				switch req := request.(type) {
				case OpenOrderRequest:
					ingress.processOpenOrderRequest(req, done, errs)
				case OpenOrderFragmentMappingRequest:
					ingress.processOpenOrderFragmentMappingRequest(req, done, errs)
				case CancelOrderRequest:
					ingress.processCancelOrderRequest(req, done, errs)
				default:
					log.Printf("[error] unexpected request type %T", request)
				}
			}
		}
	})
}

func (ingress *ingress) processOpenOrderRequest(req OpenOrderRequest, done <-chan struct{}, errs chan<- error) {
	var err error
	if req.orderParity == order.ParityBuy {
		err = ingress.contract.OpenBuyOrder(req.signature, req.orderID)
	} else {
		err = ingress.contract.OpenSellOrder(req.signature, req.orderID)
	}
	if err != nil {
		select {
		case <-done:
		case errs <- fmt.Errorf("[error] (open) order = %v: %v", req.orderID, err):
		}
	}
}

func (ingress *ingress) processCancelOrderRequest(req CancelOrderRequest, done <-chan struct{}, errs chan<- error) {
	if err := ingress.contract.CancelOrder(req.signature, req.orderID); err != nil {
		select {
		case <-done:
		case errs <- fmt.Errorf("[error] (cancel) order = %v: %v", req.orderID, err):
		}
	}
}

func (ingress *ingress) processOpenOrderFragmentMappingRequest(req OpenOrderFragmentMappingRequest, done <-chan struct{}, errs chan<- error) {
	ingress.podsMu.RLock()
	defer ingress.podsMu.RUnlock()

	// Select pods based on the depth
	pods := map[[32]byte]registry.Pod{}
	switch req.orderFragmentEpochDepth {
	case 0:
		pods = ingress.podsCurr
	case 1:
		pods = ingress.podsPrev
	default:
		select {
		case <-done:
		case errs <- fmt.Errorf("[error] (open) order fragment mapping = %v: %v", req.orderID, ErrUnsupportedEpochDepth):
		}
		return
	}

	podDidReceiveFragments := int64(0)

	dispatch.CoForAll(pods, func(hash [32]byte) {
		orderFragments := req.orderFragmentMapping[hash]
		if orderFragments != nil && len(orderFragments) > 0 {
			if err := ingress.sendOrderFragmentsToPod(pods[hash], orderFragments); err != nil {
				select {
				case <-done:
				case errs <- fmt.Errorf("[error] (open) order fragment mapping = %v: %v", req.orderID, err):
				}
				return
			}
			if atomic.LoadInt64(&podDidReceiveFragments) == int64(0) {
				atomic.AddInt64(&podDidReceiveFragments, 1)
			}
		}
	})

	if atomic.LoadInt64(&podDidReceiveFragments) == int64(0) {
		select {
		case <-done:
		case errs <- fmt.Errorf("[error] (open) order fragment mapping = %v: %v", req.orderID, ErrCannotOpenOrderFragments):
		}
		return
	}
}

func (ingress *ingress) sendOrderFragmentsToPod(pod registry.Pod, orderFragments []OrderFragment) error {
	if len(orderFragments) < pod.Threshold() || len(orderFragments) > len(pod.Darknodes) {
		return ErrInvalidNumberOfOrderFragments
	}

	// Map order fragments to their respective Darknodes
	orderFragmentIndexMapping := map[int64]OrderFragment{}
	for _, orderFragment := range orderFragments {
		orderFragmentIndexMapping[orderFragment.Index] = orderFragment
	}

	errs := make(chan error, len(pod.Darknodes))
	go func() {
		defer close(errs)

		logger.Network(logger.LevelInfo, fmt.Sprintf("sending %v order = %v to pod = %v", orderFragments[0].OrderParity, orderFragments[0].OrderID, base64.StdEncoding.EncodeToString(pod.Hash[:8])))

		dispatch.CoForAll(pod.Darknodes, func(i int) {
			orderFragment, ok := orderFragmentIndexMapping[int64(i+1)] // Indices for fragments start at 1
			if !ok {
				errs <- fmt.Errorf("no fragment found at index %v", i)
				return
			}
			darknode := pod.Darknodes[i]

			// Send the order fragment to the Darknode
			ctx, cancel := context.WithTimeout(context.Background(), 5*time.Minute)
			defer cancel()

			darknodeMultiAddr, err := ingress.swarmer.Query(ctx, darknode)
			if err != nil {
				errs <- fmt.Errorf("cannot send query to %v: %v", darknode, err)
				return
			}

			if err := ingress.orderbookClient.OpenOrder(ctx, darknodeMultiAddr, orderFragment.EncryptedFragment); err != nil {
				log.Printf("cannot send order fragment to %v: %v", darknode, err)
				errs <- fmt.Errorf("cannot send order fragment to %v: %v", darknode, err)
				return
			}
		})
	}()

	// Capture all errors and keep the first error that occurred.
	var errNum int
	var err error
	for errLocal := range errs {
		if errLocal != nil {
			errNum++
			if err == nil {
				err = errLocal
			}
		}
	}

	// Check if at least 2/3 of the nodes in the specified pod have received
	// the order fragments.
	errNumMax := len(orderFragments) - pod.Threshold()
	if len(pod.Darknodes) > 0 && errNum > errNumMax {
		return fmt.Errorf("cannot send order fragments to %v nodes (out of %v nodes) in pod %v: %v", errNum, len(pod.Darknodes), base64.StdEncoding.EncodeToString(pod.Hash[:]), err)
	}
	return nil
}

func (ingress *ingress) verifyOrderFragmentMappings(orderFragmentMappings OrderFragmentMappings) error {
	ingress.podsMu.RLock()
	defer ingress.podsMu.RUnlock()

	if len(orderFragmentMappings) == 0 {
		return ErrInvalidOrderFragmentMapping
	}

	for i := range orderFragmentMappings {
		if err := ingress.verifyOrderFragmentMapping(orderFragmentMappings[i], i); err != nil {
			return err
		}
	}
	return nil
}

func (ingress *ingress) verifyOrderFragmentMapping(orderFragmentMapping OrderFragmentMapping, orderFragmentEpochDepth int) error {
	// Select pods based on the depth
	pods := map[[32]byte]registry.Pod{}
	log.Printf("epoch depth is %d", orderFragmentEpochDepth)
	switch orderFragmentEpochDepth {
	case 0:
		pods = ingress.podsCurr
	case 1:
		pods = ingress.podsPrev
	default:
		return ErrUnsupportedEpochDepth
	}

	if len(orderFragmentMapping) == 0 || len(orderFragmentMapping) > len(pods) {
		logger.Error(fmt.Sprintf("invalid number of pods: got %v, expected %v", len(orderFragmentMapping), len(pods)))
		return ErrInvalidNumberOfPods
	}
	log.Printf("have %d in the fragments mapping", len(orderFragmentMapping))
	for hash, orderFragments := range orderFragmentMapping {
		pod, ok := pods[hash]
		if !ok {
			return ErrUnknownPod
		}
		if len(orderFragments) > len(pod.Darknodes) || len(orderFragments) < pod.Threshold() {
			return ErrInvalidNumberOfOrderFragments
		}

		// Ensure order fragment Epoch depth matches up with value provided as
		// parameter.
		for _, orderFragment := range orderFragments {
			if orderFragment.EpochDepth != order.FragmentEpochDepth(orderFragmentEpochDepth) {
				return ErrInvalidEpochDepth
			}
		}
	}
	return nil
}

func (ingress *ingress) orderParityFromOrderFragmentMappings(orderFragmentMappings OrderFragmentMappings) order.Parity {
	ingress.podsMu.RLock()
	defer ingress.podsMu.RUnlock()

	for i := range orderFragmentMappings {
		for _, orderFragments := range orderFragmentMappings[i] {
			for _, orderFragment := range orderFragments {
				return orderFragment.OrderParity
			}
		}
	}

	return order.ParityBuy
}<|MERGE_RESOLUTION|>--- conflicted
+++ resolved
@@ -250,11 +250,7 @@
 }
 
 func (ingress *ingress) CancelOrder(signature [65]byte, orderID order.ID) error {
-<<<<<<< HEAD
-	// TODO: Verify that the signature is valid before NumBackgroundWorkerse sending it to the
-=======
 	// TODO: Verify that the signature is valid before NumBackgroundWorkers sending it to the
->>>>>>> 09864568
 	// Orderbook. This is not strictly necessary but it can save the Ingress
 	// some gas.
 	go func() {
