--- conflicted
+++ resolved
@@ -7,7 +7,6 @@
 	"fmt"
 	"math/big"
 	mathRand "math/rand"
-	"strconv"
 	"sync"
 	"time"
 
@@ -309,9 +308,6 @@
 	numberOfDarknodes int
 	pods              []registry.Pod
 	previousPods      []registry.Pod
-
-	prevEpoch registry.Epoch
-	epoch     registry.Epoch
 }
 
 // newIngressBinder returns a mock ingressBinder.
@@ -329,13 +325,6 @@
 		pod.Darknodes = append(pod.Darknodes, identity.Address(ecdsaKey.Address()))
 	}
 
-	epoch := registry.Epoch{
-		Hash:        [32]byte{1},
-		Pods:        []registry.Pod{pod},
-		Darknodes:   identity.Addresses{},
-		BlockNumber: big.NewInt(0),
-	}
-
 	return &ingressBinder{
 		buyOrdersMu: new(sync.Mutex),
 		buyOrders:   []order.ID{},
@@ -349,9 +338,6 @@
 
 		numberOfDarknodes: 6,
 		pods:              []registry.Pod{pod},
-
-		prevEpoch: registry.Epoch{},
-		epoch:     epoch,
 	}
 }
 
@@ -403,27 +389,10 @@
 }
 
 func (binder *ingressBinder) NextEpoch() (registry.Epoch, error) {
-	nextEpoch, err := binder.Epoch()
-	if err != nil {
-		return registry.Epoch{}, err
-	}
-
-	currentEpochVal, err := strconv.Atoi(string(nextEpoch.Hash[:]))
-	if err != nil {
-		return registry.Epoch{}, err
-	}
-	nextEpoch.Hash = [32]byte{byte(currentEpochVal + 1)}
-
-	binder.prevEpoch = binder.epoch
-	binder.epoch = nextEpoch
-
-	return nextEpoch, nil
+	return binder.Epoch()
 }
 
 func (binder *ingressBinder) PreviousEpoch() (registry.Epoch, error) {
-<<<<<<< HEAD
-	return binder.prevEpoch, nil
-=======
 	darknodes, err := binder.Darknodes()
 	if err != nil {
 		return registry.Epoch{}, err
@@ -433,24 +402,18 @@
 		Pods:      binder.pods,
 		Darknodes: darknodes,
 	}, nil
->>>>>>> aecf0baa
 }
 
 func (binder *ingressBinder) Epoch() (registry.Epoch, error) {
-	var err error
-	binder.epoch.Darknodes, err = binder.Darknodes()
+	darknodes, err := binder.Darknodes()
 	if err != nil {
 		return registry.Epoch{}, err
 	}
-<<<<<<< HEAD
-	return binder.epoch, nil
-=======
 	return registry.Epoch{
 		Hash:      [32]byte{2},
 		Pods:      binder.pods,
 		Darknodes: darknodes,
 	}, nil
->>>>>>> aecf0baa
 }
 
 func (binder *ingressBinder) MinimumEpochInterval() (*big.Int, error) {
