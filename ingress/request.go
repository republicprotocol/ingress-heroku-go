--- conflicted
+++ resolved
@@ -14,25 +14,6 @@
 	IsRequest()
 }
 
-<<<<<<< HEAD
-=======
-// An OpenOrderRequest is a Request for the Ingress to open an order.Order on
-// the Ethereum blockchain.
-type OpenOrderRequest struct {
-	signature   [65]byte
-	orderID     order.ID
-	orderParity order.Parity
-}
-
-// IsRequest implements the Request interface.
-func (req OpenOrderRequest) IsRequest() {}
-
-// IsNil returns true if the OpenOrderRequest contains nil fields
-func (req *OpenOrderRequest) IsNil() bool {
-	return req == nil || len(req.signature) != 65 || len(req.orderID) != 32
-}
-
->>>>>>> 4a15642e
 // An OpenOrderFragmentMappingRequest is a Request for the Ingress to open an
 // order.Order by forwarding order.Fragments to their respective Darknodes.
 type OpenOrderFragmentMappingRequest struct {
@@ -44,7 +25,11 @@
 // IsRequest implements the Request interface.
 func (req OpenOrderFragmentMappingRequest) IsRequest() {}
 
-<<<<<<< HEAD
+// IsNil returns true if the OpenOrderFragmentMappingRequest contains nil fields
+func (req *OpenOrderFragmentMappingRequest) IsNil() bool {
+	return req == nil || len(req.orderID) != 32 || len(req.orderFragmentMapping) == 0
+}
+
 type WithdrawalRequest struct {
 	trader  [20]byte
 	tokenID uint32
@@ -52,24 +37,8 @@
 
 // IsRequest implements the Request interface.
 func (req WithdrawalRequest) IsRequest() {}
-=======
+
 // IsNil returns true if the OpenOrderFragmentMappingRequest contains nil fields
-func (req *OpenOrderFragmentMappingRequest) IsNil() bool {
-	return req == nil || len(req.signature) != 65 || len(req.orderID) != 32 || len(req.orderFragmentMapping) == 0
-}
-
-// A CancelOrderRequest is a Request for the Ingress to cancel an order.Order
-// on the Ethereum blockchain.
-type CancelOrderRequest struct {
-	signature [65]byte
-	orderID   order.ID
-}
-
-// IsRequest implements the Request interface.
-func (req CancelOrderRequest) IsRequest() {}
-
-// IsNil returns true if the CancelOrderRequest contains nil fields
-func (req *CancelOrderRequest) IsNil() bool {
-	return req == nil || len(req.signature) != 65 || len(req.orderID) != 32
-}
->>>>>>> 4a15642e
+func (req *WithdrawalRequest) IsNil() bool {
+	return req == nil || len(req.trader) != 29
+}